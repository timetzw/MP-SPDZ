
#ifndef _fake_stuff
#define _fake_stuff

#include "Math/gf2n.h"
#include "Math/gfp.h"
#include "Math/Z2k.h"
#include "Math/Share.h"
#include "Math/Rep3Share.h"
#include "GC/MaliciousRepSecret.h"

#include <fstream>
using namespace std;

template<class T>
void make_share(vector<Share<T> >& Sa,const T& a,int N,const T& key,PRNG& G);

template<class T>
void check_share(vector<Share<T> >& Sa,T& value,T& mac,int N,const T& key);
<<<<<<< HEAD
template<class T>
void check_share(vector<T>& Sa, typename T::clear& value,
    typename T::value_type& mac, int N, const typename T::value_type& key);
=======

template<class T, class V>
void check_share(vector<Share<T> >& Sa,
  V& value,
  T& mac,
  int N,
  const T& key);

void expand_byte(gf2n_short& a,int b);
void collapse_byte(int& b,const gf2n_short& a);
>>>>>>> 881b4403

// Generate MAC key shares
void generate_keys(const string& directory, int nplayers);

template <class T>
void write_mac_keys(const string& directory, int player_num, int nplayers, gfp keyp, T key2);

// Read MAC key shares and compute keys
void read_keys(const string& directory, gfp& keyp, gf2n& key2, int nplayers);

template <class T>
class Files
{
public:
  ofstream* outf;
  int N;
  typename T::value_type key;
  PRNG G;
  Files(int N, const typename T::value_type& key, const string& prefix) : N(N), key(key)
  {
    outf = new ofstream[N];
    for (int i=0; i<N; i++)
      {
        stringstream filename;
        filename << prefix << "-P" << i;
        cout << "Opening " << filename.str() << endl;
        outf[i].open(filename.str().c_str(),ios::out | ios::binary);
        if (outf[i].fail())
          throw file_error(filename.str().c_str());
      }
    G.ReSeed();
  }
  ~Files()
  {
    delete[] outf;
  }
  void output_shares(const typename T::clear& a)
  {
    vector<T> Sa(N);
    make_share(Sa,a,N,key,G);
    for (int j=0; j<N; j++)
      Sa[j].output(outf[j],false);
  }
};

#endif<|MERGE_RESOLUTION|>--- conflicted
+++ resolved
@@ -13,15 +13,8 @@
 using namespace std;
 
 template<class T>
-void make_share(vector<Share<T> >& Sa,const T& a,int N,const T& key,PRNG& G);
-
-template<class T>
-void check_share(vector<Share<T> >& Sa,T& value,T& mac,int N,const T& key);
-<<<<<<< HEAD
-template<class T>
 void check_share(vector<T>& Sa, typename T::clear& value,
     typename T::value_type& mac, int N, const typename T::value_type& key);
-=======
 
 template<class T, class V>
 void check_share(vector<Share<T> >& Sa,
@@ -30,15 +23,11 @@
   int N,
   const T& key);
 
-void expand_byte(gf2n_short& a,int b);
-void collapse_byte(int& b,const gf2n_short& a);
->>>>>>> 881b4403
-
 // Generate MAC key shares
 void generate_keys(const string& directory, int nplayers);
 
-template <class T>
-void write_mac_keys(const string& directory, int player_num, int nplayers, gfp keyp, T key2);
+template <class T, class U>
+void write_mac_keys(const string& directory, int player_num, int nplayers, U keyp, T key2);
 
 // Read MAC key shares and compute keys
 void read_keys(const string& directory, gfp& keyp, gf2n& key2, int nplayers);
@@ -49,9 +38,9 @@
 public:
   ofstream* outf;
   int N;
-  typename T::value_type key;
+  typename T::mac_type key;
   PRNG G;
-  Files(int N, const typename T::value_type& key, const string& prefix) : N(N), key(key)
+  Files(int N, const typename T::mac_type& key, const string& prefix) : N(N), key(key)
   {
     outf = new ofstream[N];
     for (int i=0; i<N; i++)
