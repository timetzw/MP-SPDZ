#ifndef _MAC_Check
#define _MAC_Check

/* Class for storing MAC Check data and doing the Check */

#include <vector>
#include <deque>
using namespace std;

#include "Math/Share.h"
#include "Networking/Player.h"
#include "Networking/ServerSocket.h"
#include "Auth/Summer.h"
#include "Tools/time-func.h"


/* The MAX number of things we will partially open before running
 * a MAC Check
 *
 * Keep this at much less than 1MB of data to be able to cope with
 * multi-threaded players
 *
 */
#define POPEN_MAX 1000000


template <class T>
void write_mac_key(string& dir, int my_num, const T& key);
template <class T>
void read_mac_key(string& dir, int my_num, T& key);


template<class T>
class TreeSum
{
protected:
  int base_player;
  int opening_sum;
  int max_broadcast;
  octetStream os;

  void ReceiveValues(vector<T>& values, const Player& P, int sender);
  virtual void AddToValues(vector<T>& values) { (void)values; }
  virtual void GetValues(vector<T>& values) { (void)values; }

public:
  vector<octetStream> oss;
  vector<Timer> timers;
  vector<Timer> player_timers;

  TreeSum(int opening_sum = 10, int max_broadcast = 10, int base_player = 0);
  virtual ~TreeSum();

  void start(vector<T>& values, const Player& P);
  void finish(vector<T>& values, const Player& P);
  void run(vector<T>& values, const Player& P);

  octetStream& get_buffer() { return os; }

  size_t report_size(ReportType type);
};


template<class T>
class MAC_Check_Base
{
protected:
  /* MAC Share */
  typename T::clear alphai;

public:
  int values_opened;

  MAC_Check_Base() : values_opened(0) {}
  virtual ~MAC_Check_Base() {}

  virtual void Check(const Player& P) { (void)P; }

  int number() const { return values_opened; }

  const typename T::clear& get_alphai() const { return alphai; }

  virtual void POpen_Begin(vector<typename T::clear>& values,const vector<T>& S,const Player& P) = 0;
  virtual void POpen_End(vector<typename T::clear>& values,const vector<T>& S,const Player& P) = 0;
  void POpen(vector<typename T::clear>& values,const vector<T>& S,const Player& P);
  typename T::clear POpen(const T& secret, const Player& P);
};


template<class T>
class MAC_Check : public TreeSum<T>, public MAC_Check_Base<Share<T>>
{
  protected:

  /* POpen Data */
  int popen_cnt;
  vector<T> macs;
  vector<T> vals;

<<<<<<< HEAD
  void AddToMacs(const vector< Share<T> >& shares);
=======
  /* MAC Share */
  T alphai;

  virtual void AddToMacs(const vector< Share<T> >& shares);
  virtual void PrepareSending(vector<T>& values,const vector<Share<T> >& S);
>>>>>>> 881b4403
  void AddToValues(vector<T>& values);
  void GetValues(vector<T>& values);
  void CheckIfNeeded(const Player& P);
  int WaitingForCheck()
    { return max(macs.size(), vals.size()); }

  public:

  MAC_Check(const T& ai, int opening_sum=10, int max_broadcast=10, int send_player=0);
  virtual ~MAC_Check();

  /* Run protocols to partially open data and check the MACs are 
   * all OK.
   *  - Implicit assume that the amount of data being sent does
   *    not overload the OS
   * Begin and End expect the same arrays values and S passed to them
   * and they expect values to be of the same size as S.
   */
  virtual void POpen_Begin(vector<T>& values,const vector<Share<T> >& S,const Player& P);
  virtual void POpen_End(vector<T>& values,const vector<Share<T> >& S,const Player& P);
<<<<<<< HEAD

  void AddToCheck(const T& mac, const T& value, const Player& P);
=======
  virtual void AddToCheck(const Share<T>& share, const T& value, const Player& P);
>>>>>>> 881b4403
  virtual void Check(const Player& P);
};

template<class T, class U, class V>
class MAC_Check_Z2k : public MAC_Check<T>
{
protected:
  vector<T> shares;
  Share<T> dummy_element;
  Share<T> get_random_element();

  void AddToMacs(const vector< Share<T> >& shares);
  void PrepareSending(vector<T>& values,const vector<Share<T> >& S);

public:
  void AddToCheck(const Share<T>& share, const T& value, const Player& P);
  MAC_Check_Z2k(const T& ai, const Share<T>& dummy_element = {}, int opening_sum=10, int max_broadcast=10, int send_player=0);
  virtual void Check(const Player& P);
  void set_random_element(const Share<T>& random_element);
  virtual ~MAC_Check_Z2k() {};
};

template <class T, class U, class V>
using MAC_Check_ = MAC_Check<T>;


template<class T, int t>
  void add_openings(vector<T>& values, const Player& P, int sum_players, int last_sum_players, int send_player, TreeSum<T>& MC);


template<class T>
class Separate_MAC_Check: public MAC_Check<T>
{
  // Different channel for checks
  PlainPlayer check_player;

protected:
  // No sense to expose this
  Separate_MAC_Check(const T& ai, Names& Nms, int thread_num, int opening_sum=10, int max_broadcast=10, int send_player=0);
  virtual ~Separate_MAC_Check() {};

public:
  virtual void Check(const Player& P);
};


template<class T>
class Parallel_MAC_Check: public Separate_MAC_Check<T>
{
  // Different channel for every round
  PlainPlayer send_player;
  // Managed by Summer
  Player* receive_player;

  vector< Summer<T>* > summers;

  int send_base_player;

  WaitQueue< vector<T> > value_queue;

public:
  Parallel_MAC_Check(const T& ai, Names& Nms, int thread_num, int opening_sum=10, int max_broadcast=10, int send_player=0);
  virtual ~Parallel_MAC_Check();

  virtual void POpen_Begin(vector<T>& values,const vector<Share<T> >& S,const Player& P);
  virtual void POpen_End(vector<T>& values,const vector<Share<T> >& S,const Player& P);

  friend class Summer<T>;
};


template<class T>
class Direct_MAC_Check: public Separate_MAC_Check<T>
{
  int open_counter;
  vector<octetStream> oss;

public:
  Direct_MAC_Check(const T& ai, Names& Nms, int thread_num);
  ~Direct_MAC_Check();

  void POpen_Begin(vector<T>& values,const vector<Share<T> >& S,const Player& P);
  void POpen_End(vector<T>& values,const vector<Share<T> >& S,const Player& P);
};

template <class T>
class Passing_MAC_Check : public Separate_MAC_Check<T>
{
public:
  Passing_MAC_Check(const T& ai, Names& Nms, int thread_num);

  void POpen_Begin(vector<T>& values,const vector<Share<T> >& S,const Player& P);
  void POpen_End(vector<T>& values,const vector<Share<T> >& S,const Player& P);
};


enum mc_timer { SEND, RECV_ADD, BCAST, RECV_SUM, SEED, COMMIT, WAIT_SUMMER, RECV, SUM, SELECT, MAX_TIMER };

template<class T>
TreeSum<T>::TreeSum(int opening_sum, int max_broadcast, int base_player) :
    base_player(base_player), opening_sum(opening_sum), max_broadcast(max_broadcast)
{
  timers.resize(MAX_TIMER);
}

template<class T>
TreeSum<T>::~TreeSum()
{
#ifdef TREESUM_TIMINGS
  for (unsigned int i = 0; i < timers.size(); i++)
    if (timers[i].elapsed() > 0)
      cerr << T::type_string() << " " << mc_timer_names[i] << ": "
        << timers[i].elapsed() << endl;

  for (unsigned int i = 0; i < player_timers.size(); i++)
    if (player_timers[i].elapsed() > 0)
      cerr << T::type_string() << " waiting for " << i << ": "
        << player_timers[i].elapsed() << endl;
#endif
}

template<class T>
void TreeSum<T>::run(vector<T>& values, const Player& P)
{
  start(values, P);
  finish(values, P);
}

template<class T>
size_t TreeSum<T>::report_size(ReportType type)
{
  if (type == CAPACITY)
    return os.get_max_length();
  else
    return os.get_length();
}

template<class T, int t>
void add_openings(vector<T>& values, const Player& P, int sum_players, int last_sum_players, int send_player, TreeSum<T>& MC)
{
  MC.player_timers.resize(P.num_players());
  vector<octetStream>& oss = MC.oss;
  oss.resize(P.num_players());
  vector<int> senders;
  senders.reserve(P.num_players());

  for (int relative_sender = positive_modulo(P.my_num() - send_player, P.num_players()) + sum_players;
      relative_sender < last_sum_players; relative_sender += sum_players)
    {
      int sender = positive_modulo(send_player + relative_sender, P.num_players());
      senders.push_back(sender);
    }

  for (int j = 0; j < (int)senders.size(); j++)
    P.request_receive(senders[j], oss[j]);

  for (int j = 0; j < (int)senders.size(); j++)
    {
      int sender = senders[j];
      MC.player_timers[sender].start();
      P.wait_receive(sender, oss[j], true);
      MC.player_timers[sender].stop();
      if ((unsigned)oss[j].get_length() < values.size() * T::size())
        {
          stringstream ss;
          ss << "Not enough information received, expected "
              << values.size() * T::size() << " bytes, got "
              << oss[j].get_length();
          throw Processor_Error(ss.str());
        }
      MC.timers[SUM].start();
      for (unsigned int i=0; i<values.size(); i++)
        {
          values[i].template add<t>(oss[j]);
        }
      MC.timers[SUM].stop();
    }
}

template<class T>
void TreeSum<T>::start(vector<T>& values, const Player& P)
{
  os.reset_write_head();
  int sum_players = P.num_players();
  int my_relative_num = positive_modulo(P.my_num() - base_player, P.num_players());
  while (true)
    {
      int last_sum_players = sum_players;
      sum_players = (sum_players - 2 + opening_sum) / opening_sum;
      if (sum_players == 0)
        break;
      if (my_relative_num >= sum_players && my_relative_num < last_sum_players)
        {
          for (unsigned int i=0; i<values.size(); i++)
            { values[i].pack(os); }
          int receiver = positive_modulo(base_player + my_relative_num % sum_players, P.num_players());
          timers[SEND].start();
          P.send_to(receiver,os,true);
          timers[SEND].stop();
        }

      if (my_relative_num < sum_players)
        {
          timers[RECV_ADD].start();
          if (T::t() == 2)
            add_openings<T,2>(values, P, sum_players, last_sum_players, base_player, *this);
          else
            add_openings<T,0>(values, P, sum_players, last_sum_players, base_player, *this);
          timers[RECV_ADD].stop();
        }
    }

  if (P.my_num() == base_player)
    {
      os.reset_write_head();
      for (unsigned int i=0; i<values.size(); i++)
        { values[i].pack(os); }
      timers[BCAST].start();
      for (int i = 1; i < max_broadcast && i < P.num_players(); i++)
        {
          P.send_to((base_player + i) % P.num_players(), os, true);
        }
      timers[BCAST].stop();
      AddToValues(values);
    }
  else if (my_relative_num * max_broadcast < P.num_players())
    {
      int sender = (base_player + my_relative_num / max_broadcast) % P.num_players();
      ReceiveValues(values, P, sender);
      timers[BCAST].start();
      for (int i = 0; i < max_broadcast; i++)
        {
          int relative_receiver = (my_relative_num * max_broadcast + i);
          if (relative_receiver < P.num_players())
            {
              int receiver = (base_player + relative_receiver) % P.num_players();
              P.send_to(receiver, os, true);
            }
        }
      timers[BCAST].stop();
    }
}

template<class T>
void TreeSum<T>::finish(vector<T>& values, const Player& P)
{
  int my_relative_num = positive_modulo(P.my_num() - base_player, P.num_players());
  if (my_relative_num * max_broadcast >= P.num_players())
    {
      int sender = (base_player + my_relative_num / max_broadcast) % P.num_players();
      ReceiveValues(values, P, sender);
    }
  else
    GetValues(values);
}

template<class T>
void TreeSum<T>::ReceiveValues(vector<T>& values, const Player& P, int sender)
{
  timers[RECV_SUM].start();
  P.receive_player(sender, os, true);
  timers[RECV_SUM].stop();
  for (unsigned int i = 0; i < values.size(); i++)
    values[i].unpack(os);
  AddToValues(values);
}

template <class T>
string mac_key_filename(string& dir, int my_num)
{
  return dir + "/Player-MAC-Key-" + T::type_string() + "-P" + to_string(my_num);
}

template <class T>
void write_mac_key(string& dir, int my_num, const T& key)
{
  string filename = mac_key_filename<T>(dir, my_num);
  cout << "Writing to " << filename << endl;
  ofstream outf(filename);
  key.output(outf, false);
  if (not outf.good())
    throw IO_Error(filename);
}

template <class T>
T read_mac_key(string& dir, int my_num)
{
  string filename = mac_key_filename<T>(dir, my_num);
  cout << "Reading from " << filename << endl;
  T key;
  ifstream inpf(filename);
  key.input(inpf, false);
  if (not inpf.good())
    throw IO_Error(filename);
  return key;
}

#endif<|MERGE_RESOLUTION|>--- conflicted
+++ resolved
@@ -33,6 +33,8 @@
 template<class T>
 class TreeSum
 {
+  static const char* mc_timer_names[];
+
 protected:
   int base_player;
   int opening_sum;
@@ -66,7 +68,7 @@
 {
 protected:
   /* MAC Share */
-  typename T::clear alphai;
+  typename T::mac_key_type alphai;
 
 public:
   int values_opened;
@@ -78,34 +80,29 @@
 
   int number() const { return values_opened; }
 
-  const typename T::clear& get_alphai() const { return alphai; }
-
-  virtual void POpen_Begin(vector<typename T::clear>& values,const vector<T>& S,const Player& P) = 0;
-  virtual void POpen_End(vector<typename T::clear>& values,const vector<T>& S,const Player& P) = 0;
-  void POpen(vector<typename T::clear>& values,const vector<T>& S,const Player& P);
-  typename T::clear POpen(const T& secret, const Player& P);
-};
-
-
-template<class T>
-class MAC_Check : public TreeSum<T>, public MAC_Check_Base<Share<T>>
-{
+  const typename T::mac_key_type& get_alphai() const { return alphai; }
+
+  virtual void POpen_Begin(vector<typename T::open_type>& values,const vector<T>& S,const Player& P) = 0;
+  virtual void POpen_End(vector<typename T::open_type>& values,const vector<T>& S,const Player& P) = 0;
+  void POpen(vector<typename T::open_type>& values,const vector<T>& S,const Player& P);
+  typename T::open_type POpen(const T& secret, const Player& P);
+};
+
+
+template<class U>
+class MAC_Check_ : public TreeSum<typename U::open_type>, public MAC_Check_Base<U>
+{
+  typedef typename U::open_type T;
+
   protected:
 
   /* POpen Data */
   int popen_cnt;
-  vector<T> macs;
+  vector<typename U::mac_type> macs;
   vector<T> vals;
 
-<<<<<<< HEAD
-  void AddToMacs(const vector< Share<T> >& shares);
-=======
-  /* MAC Share */
-  T alphai;
-
-  virtual void AddToMacs(const vector< Share<T> >& shares);
-  virtual void PrepareSending(vector<T>& values,const vector<Share<T> >& S);
->>>>>>> 881b4403
+  virtual void AddToMacs(const vector<U>& shares);
+  virtual void PrepareSending(vector<T>& values,const vector<U>& S);
   void AddToValues(vector<T>& values);
   void GetValues(vector<T>& values);
   void CheckIfNeeded(const Player& P);
@@ -114,8 +111,8 @@
 
   public:
 
-  MAC_Check(const T& ai, int opening_sum=10, int max_broadcast=10, int send_player=0);
-  virtual ~MAC_Check();
+  MAC_Check_(const T& ai, int opening_sum=10, int max_broadcast=10, int send_player=0);
+  virtual ~MAC_Check_();
 
   /* Run protocols to partially open data and check the MACs are 
    * all OK.
@@ -124,38 +121,46 @@
    * Begin and End expect the same arrays values and S passed to them
    * and they expect values to be of the same size as S.
    */
-  virtual void POpen_Begin(vector<T>& values,const vector<Share<T> >& S,const Player& P);
-  virtual void POpen_End(vector<T>& values,const vector<Share<T> >& S,const Player& P);
-<<<<<<< HEAD
-
-  void AddToCheck(const T& mac, const T& value, const Player& P);
-=======
-  virtual void AddToCheck(const Share<T>& share, const T& value, const Player& P);
->>>>>>> 881b4403
+  virtual void POpen_Begin(vector<T>& values,const vector<U>& S,const Player& P);
+  virtual void POpen_End(vector<T>& values,const vector<U>& S,const Player& P);
+
+  virtual void AddToCheck(const U& share, const T& value, const Player& P);
   virtual void Check(const Player& P);
-};
-
-template<class T, class U, class V>
-class MAC_Check_Z2k : public MAC_Check<T>
+
+  // compatibility
+  void set_random_element(const U& random_element) { (void) random_element; }
+};
+
+template<class T>
+using MAC_Check = MAC_Check_<Share<T>>;
+
+template<int K, int S> class Spdz2kShare;
+template<class T> class Spdz2kPrep;
+template<class T> class MascotPrep;
+
+template<class T, class U, class V, class W>
+class MAC_Check_Z2k : public MAC_Check_<W>
 {
 protected:
   vector<T> shares;
-  Share<T> dummy_element;
-  Share<T> get_random_element();
-
-  void AddToMacs(const vector< Share<T> >& shares);
-  void PrepareSending(vector<T>& values,const vector<Share<T> >& S);
-
-public:
-  void AddToCheck(const Share<T>& share, const T& value, const Player& P);
-  MAC_Check_Z2k(const T& ai, const Share<T>& dummy_element = {}, int opening_sum=10, int max_broadcast=10, int send_player=0);
+  MascotPrep<W>* prep;
+
+  W get_random_element();
+
+  void AddToMacs(const vector< W >& shares);
+  void PrepareSending(vector<T>& values,const vector<W >& S);
+
+public:
+  vector<W> random_elements;
+
+  void AddToCheck(const W& share, const T& value, const Player& P);
+  MAC_Check_Z2k(const T& ai, int opening_sum=10, int max_broadcast=10, int send_player=0);
+  MAC_Check_Z2k(const T& ai, Names& Nms, int thread_num);
   virtual void Check(const Player& P);
-  void set_random_element(const Share<T>& random_element);
+  void set_random_element(const W& random_element);
+  void set_prep(MascotPrep<W>& prep);
   virtual ~MAC_Check_Z2k() {};
 };
-
-template <class T, class U, class V>
-using MAC_Check_ = MAC_Check<T>;
 
 
 template<class T, int t>
