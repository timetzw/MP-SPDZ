
#include "Tools/random.h"
#include "Math/bigint.h"
#include "Auth/Subroutines.h"
#include <stdio.h>
#include <sodium.h>

#include <iostream>
using namespace std;


PRNG::PRNG() : cnt(0)
{
#ifdef __AES__
  #ifdef USE_AES
    useC=(Check_CPU_support_AES()==0);
  #endif
#endif
}

void PRNG::ReSeed()
{
  randombytes_buf(seed, SEED_SIZE);
  InitSeed();
}


void PRNG::SetSeed(const octet* inp)
{
  memcpy(seed,inp,SEED_SIZE*sizeof(octet));
  InitSeed();
}

void PRNG::SetSeed(PRNG& G)
{
  octet tmp[SEED_SIZE];
  G.get_octets(tmp, sizeof(tmp));
  SetSeed(tmp);
}

void PRNG::SecureSeed(Player& player)
{
  Create_Random_Seed(seed, player, SEED_SIZE);
  InitSeed();
}

void PRNG::InitSeed()
{
  #ifdef USE_AES
     if (useC)
        { aes_schedule(KeyScheduleC,seed); }
     else
        { aes_schedule(KeySchedule,seed); }
     memset(state,0,RAND_SIZE*sizeof(octet));
     for (int i = 0; i < PIPELINES; i++)
         state[i*AES_BLK_SIZE] = i;
  #else
     memcpy(state,seed,SEED_SIZE*sizeof(octet));
  #endif
  next(); 
  //cout << "SetSeed : "; print_state(); cout << endl;
}


void PRNG::print_state() const
{
  int i;
  for (i=0; i<SEED_SIZE; i++)
    { if (seed[i]<10){ cout << "0"; }
      cout << hex << (int) seed[i]; 
    }
  cout << "\t";
  for (i=0; i<RAND_SIZE; i++)
    { if (random[i]<10) { cout << "0"; }
      cout << hex << (int) random[i]; 
    }
  cout << "\t";
  for (i=0; i<SEED_SIZE; i++)
    { if (state[i]<10) { cout << "0"; }
      cout << hex << (int) state[i];
    }
  cout << " " << dec << cnt << " : ";
}


void PRNG::hash()
{
  #ifndef USE_AES
    // Hash seed to get a random value
    blk_SHA_CTX ctx;
    blk_SHA1_Init(&ctx);
    blk_SHA1_Update(&ctx,state,SEED_SIZE);
    blk_SHA1_Final(random,&ctx);
  #else
    if (useC)
       { aes_encrypt(random,state,KeyScheduleC); }
    else
       { ecb_aes_128_encrypt<PIPELINES>((__m128i*)random,(__m128i*)state,KeySchedule); }
  #endif
  // This is a new random value so we have not used any of it yet
  cnt=0;
}



void PRNG::next()
{
  // Increment state
  for (int i = 0; i < PIPELINES; i++)
    {
      int64_t* s = (int64_t*)&state[i*AES_BLK_SIZE];
      s[0] += PIPELINES;
      if (s[0] == 0)
          s[1]++;
    }
  hash();
}


double PRNG::get_double()
{
  // We need four bytes of randomness
  if (cnt>RAND_SIZE-4) { next(); }
  unsigned int a0=random[cnt],a1=random[cnt+1],a2=random[cnt+2],a3=random[cnt+3];
  double ans=(a0+(a1<<8)+(a2<<16)+(a3<<24));
  cnt=cnt+4;
  unsigned int den=0xFFFFFFFF;
  ans=ans/den;
  //print_state(); cout << " DBLE " <<  ans << endl;
  return ans;
}


unsigned int PRNG::get_uint()
{
  // We need four bytes of randomness
  if (cnt>RAND_SIZE-4) { next(); }
  unsigned int a0=random[cnt],a1=random[cnt+1],a2=random[cnt+2],a3=random[cnt+3];
  cnt=cnt+4;
  unsigned int ans=(a0+(a1<<8)+(a2<<16)+(a3<<24));
  // print_state(); cout << " UINT " << ans << endl;
  return ans;
}

unsigned int PRNG::get_uint(int upper)
{
	// adopting Java 7 implementation of bounded nextInt here
	if (upper <= 0)
		throw invalid_argument("Must be positive");
	// power of 2 case
	if ((upper & (upper - 1)) == 0) {
		unsigned int r = (upper < 255) ? get_uchar() : get_uint();
		// zero out higher order bits
		return r % upper;
	}
	// not power of 2
	int r, reduced;
	do {
		r = (upper < 255) ? get_uchar() : get_uint();
		reduced = r % upper;
	} while (r - reduced + (upper - 1) < 0);
	return reduced;
}

<<<<<<< HEAD
=======
unsigned char PRNG::get_uchar()
{
  if (cnt>=RAND_SIZE) { next(); }
  unsigned char ans=random[cnt];
  cnt++;
  // print_state(); cout << " UCHA " << (int) ans << endl;
  return ans;
}

__m128i PRNG::get_doubleword()
{
    if (cnt > RAND_SIZE - 16)
        next();
    __m128i ans = _mm_loadu_si128((__m128i*)&random[cnt]);
    cnt += 16;
    return ans;
}


>>>>>>> 881b4403
void PRNG::get_octetStream(octetStream& ans,int len)
{
  ans.resize(len);
  for (int i=0; i<len; i++)
    { ans.data[i]=get_uchar(); }
  ans.len=len;
  ans.ptr=0;
}


void PRNG::randomBnd(mp_limb_t* res, const mp_limb_t* B, size_t n_bytes, mp_limb_t mask)
{
  if (n_bytes == 16)
    do
      get_octets<16>((octet*) res);
    while (mpn_cmp(res, B, 2) >= 0);
  else
    {
      size_t n_limbs = (n_bytes + sizeof(mp_limb_t) - 1) / sizeof(mp_limb_t);
      do
      {
        get_octets((octet*) res, n_bytes);
        res[n_limbs - 1] &= mask;
      }
      while (mpn_cmp(res, B, n_limbs) >= 0);
    }
}

bigint PRNG::randomBnd(const bigint& B, bool positive)
{
  bigint x;
#ifdef REALLOC_POLICE
  x = B;
#endif
  randomBnd(x, B, positive);
  return x;
}

void PRNG::randomBnd(bigint& x, const bigint& B, bool positive)
{
  int i = 0;
  do
    {
      get_bigint(x, numBits(B), true);
      if (i++ > 1000)
        {
          cout << x << " - " << B << " = " << x - B << endl;
          throw runtime_error("bounded randomness error");
        }
    }
  while (x >= B);
  if (!positive)
    {
      if (get_bit())
        mpz_neg(x.get_mpz_t(), x.get_mpz_t());
    }
}

void PRNG::get_bigint(bigint& res, int n_bits, bool positive)
{
  int n_bytes = (n_bits + 7) / 8;
  if (n_bytes > 1000)
    throw not_implemented();
  octet bytes[1000];
  get_octets(bytes, n_bytes);
  octet mask = (1 << (n_bits % 8)) - 1;
  bytes[0] &= mask;
  bigintFromBytes(res, bytes, n_bytes);
  if (not positive and (get_bit()))
    mpz_neg(res.get_mpz_t(), res.get_mpz_t());
}

void PRNG::get(bigint& res, int n_bits, bool positive)
{
  get_bigint(res, n_bits, positive);
}

void PRNG::get(int& res, int n_bits, bool positive)
{
  res = get_uint();
  res &= (1 << n_bits) - 1;
  if (positive and get_bit())
    res = -res;
}<|MERGE_RESOLUTION|>--- conflicted
+++ resolved
@@ -24,6 +24,12 @@
   InitSeed();
 }
 
+void PRNG::SeedGlobally(Player& P)
+{
+  octet seed[SEED_SIZE];
+  Create_Random_Seed(seed, P, SEED_SIZE);
+  SetSeed(seed);
+}
 
 void PRNG::SetSeed(const octet* inp)
 {
@@ -162,28 +168,6 @@
 	return reduced;
 }
 
-<<<<<<< HEAD
-=======
-unsigned char PRNG::get_uchar()
-{
-  if (cnt>=RAND_SIZE) { next(); }
-  unsigned char ans=random[cnt];
-  cnt++;
-  // print_state(); cout << " UCHA " << (int) ans << endl;
-  return ans;
-}
-
-__m128i PRNG::get_doubleword()
-{
-    if (cnt > RAND_SIZE - 16)
-        next();
-    __m128i ans = _mm_loadu_si128((__m128i*)&random[cnt]);
-    cnt += 16;
-    return ans;
-}
-
-
->>>>>>> 881b4403
 void PRNG::get_octetStream(octetStream& ans,int len)
 {
   ans.resize(len);
