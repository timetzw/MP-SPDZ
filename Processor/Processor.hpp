--- conflicted
+++ resolved
@@ -911,7 +911,6 @@
 void SubProcessor<T>::apply_shuffle(const Instruction& instruction,
                                     ShuffleStore& shuffle_store)
 {
-<<<<<<< HEAD
     const auto& args = instruction.get_start();
 
     const auto n_shuffles = args.size() / 5;
@@ -931,26 +930,7 @@
     }
     shuffler.applyMultiple(S, sizes, destinations, sources, unit_sizes, shuffles, reverse, shuffle_store);
 
-    // auto start = instruction.get_start();
-    // for (auto shuffleArgs = start.begin(); shuffleArgs < start.end(); shuffleArgs += 6) {
-    //     // shuffleArgs[0] size
-    //     // shuffleArgs[1] dest
-    //     // shuffleArgs[2] source
-    //     // shuffleArgs[3] unit size
-    //     // shuffleArgs[4] handle
-    //     // shuffleArgs[5] reverse
-    //     shuffler.apply(S, shuffleArgs[0], shuffleArgs[3],
-    //         shuffleArgs[1], shuffleArgs[2],
-    //         shuffle_store.get(Proc->read_Ci(shuffleArgs[4])),
-    //         shuffleArgs[5]);
-    // }
-=======
-    shuffler.apply(S, instruction.get_size(), instruction.get_start()[2],
-            instruction.get_start()[0], instruction.get_start()[1],
-            shuffle_store.get(handle),
-            instruction.get_start()[4]);
     maybe_check();
->>>>>>> fc66e484
 }
 
 template<class T>
