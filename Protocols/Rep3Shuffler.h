/*
 * Rep3Shuffler.h
 *
 */

#ifndef PROTOCOLS_REP3SHUFFLER_H_
#define PROTOCOLS_REP3SHUFFLER_H_

#include "SecureShuffle.h"

template<class T>
class Rep3Shuffler
{
public:
    typedef array<vector<int>, 2> shuffle_type;
    typedef ShuffleStore<shuffle_type> store_type;

private:
    SubProcessor<T>& proc;

public:
    map<long, long> stats;

    Rep3Shuffler(StackedVector<T>& a, size_t n, int unit_size, size_t output_base,
            size_t input_base, SubProcessor<T>& proc);

    Rep3Shuffler(SubProcessor<T>& proc);

    int generate(int n_shuffle, store_type& store);

    void apply(StackedVector<T>& a, size_t n, int unit_size, size_t output_base,
            size_t input_base, shuffle_type& shuffle, bool reverse);

<<<<<<< HEAD
    void applyMultiple(vector<T>& a, vector<size_t>& sizes, vector<size_t>& destinations, vector<size_t>& sources,
                       vector<size_t>& unit_sizes, vector<size_t>& handles, vector<bool>& reverse, store_type& store);
    void applyMultiple(vector<T>& a, vector<size_t>& sizes, vector<size_t>& destinations, vector<size_t>& sources,
                       vector<size_t>& unit_sizes, vector<shuffle_type>& shuffles, vector<bool>& reverse);

    void inverse_permutation(vector<T>& stack, size_t n, size_t output_base,
=======
    void inverse_permutation(StackedVector<T>& stack, size_t n, size_t output_base,
>>>>>>> fc66e484
            size_t input_base);
};

#endif /* PROTOCOLS_REP3SHUFFLER_H_ */<|MERGE_RESOLUTION|>--- conflicted
+++ resolved
@@ -31,16 +31,12 @@
     void apply(StackedVector<T>& a, size_t n, int unit_size, size_t output_base,
             size_t input_base, shuffle_type& shuffle, bool reverse);
 
-<<<<<<< HEAD
-    void applyMultiple(vector<T>& a, vector<size_t>& sizes, vector<size_t>& destinations, vector<size_t>& sources,
+    void applyMultiple(StackedVector<T>& a, vector<size_t>& sizes, vector<size_t>& destinations, vector<size_t>& sources,
                        vector<size_t>& unit_sizes, vector<size_t>& handles, vector<bool>& reverse, store_type& store);
-    void applyMultiple(vector<T>& a, vector<size_t>& sizes, vector<size_t>& destinations, vector<size_t>& sources,
+    void applyMultiple(StackedVector<T>& a, vector<size_t>& sizes, vector<size_t>& destinations, vector<size_t>& sources,
                        vector<size_t>& unit_sizes, vector<shuffle_type>& shuffles, vector<bool>& reverse);
 
-    void inverse_permutation(vector<T>& stack, size_t n, size_t output_base,
-=======
     void inverse_permutation(StackedVector<T>& stack, size_t n, size_t output_base,
->>>>>>> fc66e484
             size_t input_base);
 };
 
