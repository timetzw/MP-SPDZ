--- conflicted
+++ resolved
@@ -100,8 +100,7 @@
 
 
 template<class T>
-<<<<<<< HEAD
-void SecureShuffle<T>::applyMultiple(vector<T>& a, vector<size_t>& sizes, vector<size_t>& destinations, vector<size_t>& sources,
+void SecureShuffle<T>::applyMultiple(StackedVector<T>& a, vector<size_t>& sizes, vector<size_t>& destinations, vector<size_t>& sources,
                                     vector<size_t>& unit_sizes, vector<size_t>& handles, vector<bool>& reverse, store_type& store) {
     vector<shuffle_type> shuffles;
     for (size_t &handle : handles)
@@ -111,7 +110,7 @@
 }
 
 template<class T>
-void SecureShuffle<T>::applyMultiple(vector<T> &a, vector<size_t> &sizes, vector<size_t> &destinations,
+void SecureShuffle<T>::applyMultiple(StackedVector<T> &a, vector<size_t> &sizes, vector<size_t> &destinations,
     vector<size_t> &sources, vector<size_t> &unit_sizes, vector<shuffle_type> &shuffles, vector<bool> &reverse) {
     const auto n_shuffles = sizes.size();
     assert(sources.size() == n_shuffles);
@@ -318,10 +317,7 @@
 
 
 template<class T>
-void SecureShuffle<T>::inverse_permutation(vector<T> &stack, size_t n, size_t output_base,
-=======
 void SecureShuffle<T>::inverse_permutation(StackedVector<T> &stack, size_t n, size_t output_base,
->>>>>>> fc66e484
                                            size_t input_base) {
     int alice = 0;
     int bob = 1;
