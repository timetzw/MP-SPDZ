/*
 * SecureShuffle.h
 *
 */

#ifndef PROTOCOLS_SECURESHUFFLE_H_
#define PROTOCOLS_SECURESHUFFLE_H_

#include <vector>
using namespace std;

#include "Tools/Lock.h"

template<class T> class SubProcessor;

template<class T>
class ShuffleStore
{
    typedef T shuffle_type;

    deque<shuffle_type> shuffles;

    Lock store_lock;

    void lock();
    void unlock();

public:
    int add();
    shuffle_type& get(int handle);
    void del(int handle);
};

template<class T>
class SecureShuffle
{
public:
    typedef vector<vector<vector<T>>> shuffle_type;
    typedef ShuffleStore<shuffle_type> store_type;

private:
    SubProcessor<T>& proc;
    vector<T> to_shuffle;
    vector<vector<T>> config;
    vector<T> tmp;
    int unit_size;

    size_t n_shuffle;
    bool exact;

    /**
     * Generates and returns a newly generated random permutation. This permutation is generated locally.
     *
     * @param n The size of the permutation to generate.
     * @return A vector representing a permutation, a shuffled array of integers 0 through n-1.
     */
    vector<int> generate_random_permutation(int n);

    /**
     * Configure a shared waksman network from a permutation known only to config_player.
     * Note that although the configuration bits of the waksman network are secret shared,
     * the player that generated the permutation (config_player) knows the value of these bits.
     *
     * A permutation is a mapping represented as a vector.
     * Each item in the vector represents the output of mapping(i) where i is the index of that item.
     *      e.g. [2, 4, 0, 3, 1] -> perm(1) = 4
     *
     * @param config_player The player tasked with generating the random permutation from which to configure the waksman network.
     * @param n_shuffle The size of the permutation to generate.
     */
    void configure(int config_player, vector<int>* perm, int n);
    void player_round(int config_player);

    void waksman(StackedVector<T>& a, int depth, int start);
    void cond_swap(T& x, T& y, const T& b);

    void iter_waksman(bool reverse = false);
    void waksman_round(int size, bool inwards, bool reverse);

<<<<<<< HEAD
    vector<array<int, 5>> waksman_round_init(vector<T>& toShuffle, size_t shuffle_unit_size, int depth, vector<vector<T>>& iter_waksman_config, bool inwards, bool reverse);
    void waksman_round_finish(vector<T>& toShuffle, size_t unit_size, vector<array<int, 5>> indices);

    void pre(vector<T>& a, size_t n, size_t input_base);
    void post(vector<T>& a, size_t n, size_t input_base);
=======
    void pre(StackedVector<T>& a, size_t n, size_t input_base);
    void post(StackedVector<T>& a, size_t n, size_t input_base);
>>>>>>> fc66e484

public:
    map<long, long> stats;

    SecureShuffle(StackedVector<T>& a, size_t n, int unit_size,
            size_t output_base, size_t input_base, SubProcessor<T>& proc);

    SecureShuffle(SubProcessor<T>& proc);

    int generate(int n_shuffle, store_type& store);

    /**
     *
     * @param a The vector of registers representing the stack // TODO: Is this correct?
     * @param n The size of the input vector to shuffle
     * @param unit_size Determines how many vector items constitute a single block with regards to permutation:
     *                  i.e. input vector [1,2,3,4] with <code>unit_size=2</code> under permutation map [1,0]
     *                  would result in [3,4,1,2]
     * @param output_base The starting address of the output vector (i.e. the location to write the inverted permutation to)
     * @param input_base The starting address of the input vector (i.e. the location from which to read the permutation)
     * @param shuffle The preconfigured waksman network (shuffle) to use
     * @param reverse Boolean indicating whether to apply the inverse of the permutation
     * @see SecureShuffle::generate for obtaining a shuffle handle
     */
    void apply(StackedVector<T>& a, size_t n, int unit_size, size_t output_base,
            size_t input_base, shuffle_type& shuffle, bool reverse);

    void applyMultiple(vector<T>& a, vector<size_t>& sizes, vector<size_t>& destinations, vector<size_t>& sources,
                       vector<size_t>& unit_sizes, vector<size_t>& handles, vector<bool>& reverse, store_type& store);
    void applyMultiple(vector<T>& a, vector<size_t>& sizes, vector<size_t>& destinations, vector<size_t>& sources,
                       vector<size_t>& unit_sizes, vector<shuffle_type>& shuffles, vector<bool>& reverse);

    /**
     * Calculate the secret inverse permutation of stack given secret permutation.
     *
     * This method is given in [1], based on stack technique in [2]. It is used in the Compiler (high-level) implementation of Square-Root ORAM.
     *
     * [1] Samee Zahur, Xiao Wang, Mariana Raykova, Adrià Gascón, Jack Doerner, David Evans, and Jonathan Katz. 2016. Revisiting Square Root ORAM: Efficient Random Access in Multi-Party Computation. In IEEE S&P.
     * [2] Ivan Damgård, Matthias Fitzi, Eike Kiltz, Jesper Buus Nielsen, and Tomas Toft. Unconditionally Secure Constant-rounds Multi-Party Computation for Equality, Comparison, Bits and Exponentiation. In Theory of Cryptography, 2006.
     *
     * @param stack The vector or registers representing the stack (?)
     * @param n The size of the input vector for which to calculate the inverse permutation
     * @param output_base The starting address of the output vector (i.e. the location to write the inverted permutation to)
     * @param input_base The starting address of the input vector (i.e. the location from which to read the permutation)
     */
    void inverse_permutation(StackedVector<T>& stack, size_t n, size_t output_base, size_t input_base);
};

#endif /* PROTOCOLS_SECURESHUFFLE_H_ */<|MERGE_RESOLUTION|>--- conflicted
+++ resolved
@@ -77,16 +77,10 @@
     void iter_waksman(bool reverse = false);
     void waksman_round(int size, bool inwards, bool reverse);
 
-<<<<<<< HEAD
-    vector<array<int, 5>> waksman_round_init(vector<T>& toShuffle, size_t shuffle_unit_size, int depth, vector<vector<T>>& iter_waksman_config, bool inwards, bool reverse);
-    void waksman_round_finish(vector<T>& toShuffle, size_t unit_size, vector<array<int, 5>> indices);
-
-    void pre(vector<T>& a, size_t n, size_t input_base);
-    void post(vector<T>& a, size_t n, size_t input_base);
-=======
     void pre(StackedVector<T>& a, size_t n, size_t input_base);
     void post(StackedVector<T>& a, size_t n, size_t input_base);
->>>>>>> fc66e484
+    vector<array<int, 5>> waksman_round_init(StackedVector<T>& toShuffle, size_t shuffle_unit_size, int depth, vector<vector<T>>& iter_waksman_config, bool inwards, bool reverse);
+    void waksman_round_finish(StackedVector<T>& toShuffle, size_t unit_size, vector<array<int, 5>> indices);
 
 public:
     map<long, long> stats;
@@ -114,9 +108,9 @@
     void apply(StackedVector<T>& a, size_t n, int unit_size, size_t output_base,
             size_t input_base, shuffle_type& shuffle, bool reverse);
 
-    void applyMultiple(vector<T>& a, vector<size_t>& sizes, vector<size_t>& destinations, vector<size_t>& sources,
+    void applyMultiple(StackedVector<T>& a, vector<size_t>& sizes, vector<size_t>& destinations, vector<size_t>& sources,
                        vector<size_t>& unit_sizes, vector<size_t>& handles, vector<bool>& reverse, store_type& store);
-    void applyMultiple(vector<T>& a, vector<size_t>& sizes, vector<size_t>& destinations, vector<size_t>& sources,
+    void applyMultiple(StackedVector<T>& a, vector<size_t>& sizes, vector<size_t>& destinations, vector<size_t>& sources,
                        vector<size_t>& unit_sizes, vector<shuffle_type>& shuffles, vector<bool>& reverse);
 
     /**
