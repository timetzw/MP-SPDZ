--- conflicted
+++ resolved
@@ -54,8 +54,8 @@
         }
     }
 
-<<<<<<< HEAD
-    void applyMultiple(vector<T>& a, vector<int>& sizes, vector<int>& destinations, vector<int>& sources,
+    void inverse_permutation(StackedVector<T>&, size_t, size_t, size_t)
+    void applyMultiple(StackedVector<T>& a, vector<int>& sizes, vector<int>& destinations, vector<int>& sources,
                                     vector<int>& unit_sizes, vector<int>& handles, vector<bool>& reverse, store_type& store) {
         const auto n_shuffles = sizes.size();
         assert(sources.size() == n_shuffles);
@@ -67,13 +67,6 @@
         for (size_t i = 0; i < n_shuffles; i++) {
             this->apply(a, sizes[i], unit_sizes[i], destinations[i], sources[i], store.get(handles[i]), reverse[i]);
         }
-    }
-
-    void inverse_permutation(vector<T>&, size_t, size_t, size_t)
-=======
-    void inverse_permutation(StackedVector<T>&, size_t, size_t, size_t)
->>>>>>> fc66e484
-    {
     }
 };
 
